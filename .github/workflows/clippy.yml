name: Cargo Clippy

on:
  push:
    branches: [ master ]
  pull_request:
    branches: [ master ]

jobs:
  clippy_check:
    runs-on: ubuntu-latest
    steps:
      - uses: actions/checkout@v3
      - name: Run Clippy
<<<<<<< HEAD
        run: cargo clippy --all-targets --all-features --workspace -- -A clippy::await_holding_lock -A clippy::format_push_string
=======
        run: cargo clippy --all-targets --all-features --workspace
>>>>>>> 84db9c8a
<|MERGE_RESOLUTION|>--- conflicted
+++ resolved
@@ -12,8 +12,4 @@
     steps:
       - uses: actions/checkout@v3
       - name: Run Clippy
-<<<<<<< HEAD
-        run: cargo clippy --all-targets --all-features --workspace -- -A clippy::await_holding_lock -A clippy::format_push_string
-=======
-        run: cargo clippy --all-targets --all-features --workspace
->>>>>>> 84db9c8a
+        run: cargo clippy --all-targets --all-features --workspace