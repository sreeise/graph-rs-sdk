use crate::accesstoken::AccessToken;
use crate::grants::{ClientCredentialsGrant, ImplicitGrant};
use crate::oautherror::OAuthError;
use reqwest::{header, RequestBuilder};
use std::collections::btree_map::BTreeMap;
use std::collections::{hash_map::DefaultHasher, HashMap};
use std::hash::{Hash, Hasher};
use std::io::ErrorKind;
use std::process::Output;
use transform_request::prelude::*;
use url::form_urlencoded;
use url::form_urlencoded::Serializer;
use webbrowser;

pub type OAuthReq<T> = Result<T, OAuthError>;

/// OAuthCredential list fields representing common OAuth credentials needed
/// to perform authentication in various formats such as token flow and
/// client credentials flow.

#[derive(
    Debug, Copy, Clone, Ord, PartialOrd, Eq, PartialEq, Hash, Serialize, Deserialize, EnumIter,
)]
pub enum OAuthCredential {
    ClientId,
    ClientSecret,
    AuthorizeURL,
    AccessTokenURL,
    RefreshTokenURL,
    RedirectURI,
    AccessCode,
    AccessToken,
    RefreshToken,
    ResponseMode,
    State,
    ResponseType,
    GrantType,
    Nonce,
    Scopes,
    PostLogoutRedirectURI,
    LogoutURL,
}

impl OAuthCredential {
    pub fn alias(self) -> &'static str {
        match self {
            OAuthCredential::ClientId => "client_id",
            OAuthCredential::ClientSecret => "client_secret",
            OAuthCredential::AuthorizeURL => "sign_in_url",
            OAuthCredential::AccessTokenURL => "access_token_url",
            OAuthCredential::RefreshTokenURL => "refresh_token_url",
            OAuthCredential::RedirectURI => "redirect_uri",
            OAuthCredential::AccessCode => "code",
            OAuthCredential::AccessToken => "access_token",
            OAuthCredential::RefreshToken => "refresh_token",
            OAuthCredential::ResponseMode => "response_mode",
            OAuthCredential::ResponseType => "response_type",
            OAuthCredential::State => "state",
            OAuthCredential::GrantType => "grant_type",
            OAuthCredential::Nonce => "nonce",
            OAuthCredential::Scopes => "scope",
            OAuthCredential::LogoutURL => "logout_url",
            OAuthCredential::PostLogoutRedirectURI => "post_logout_redirect_uri",
        }
    }

    pub fn hash_alias(self) -> u64 {
        let to_hash = move |value: &str| {
            let mut s = DefaultHasher::new();
            value.hash(&mut s);
            s.finish()
        };

        to_hash(self.alias())
    }
}

impl ToString for OAuthCredential {
    fn to_string(&self) -> String {
        self.alias().to_string()
    }
}

/// # OAuth
/// An authorization and access token API implementing the OAuth 2.0 authorization
/// framework. This version is specifically meant for the OneDrive API V1.0
/// and the Graph beta API.
///
/// # Disclaimer
/// Using this API for other resource owners besides Microsoft may work but
/// functionality will more then likely be limited.
///
/// # Example
/// ```
/// use graph_oauth::oauth::OAuth;
/// let oauth = OAuth::new();
/// // or
/// let oauth = OAuth::default();
/// ```
#[derive(Debug, Default, Clone, Eq, PartialEq, Serialize, Deserialize, FromFile, ToFile)]
pub struct OAuth {
    access_token: Option<AccessToken>,
    scopes: Vec<String>,
    credentials: BTreeMap<String, String>,
    custom_credentials: BTreeMap<String, String>,
}

impl OAuth {
    /// Create a new OAuth instance.
    ///
    /// # Example
    /// ```
    /// use graph_oauth::oauth::OAuth;
    /// use graph_oauth::oauth::OAuthCredential;
    ///
    /// let mut oauth = OAuth::new();
    ///
    /// oauth.client_id("client_id")
    ///     .client_secret("client_secret");
    ///
    /// println!("{:#?}", oauth.get(OAuthCredential::ClientId));
    /// println!("{:#?}", oauth.get(OAuthCredential::ClientSecret));
    /// ```
    pub fn new() -> OAuth {
        OAuth {
            access_token: None,
            scopes: Vec::new(),
            credentials: BTreeMap::new(),
            custom_credentials: BTreeMap::new(),
        }
    }

    /// Insert oauth credentials using the OAuthCredential enum.
    /// This method is used internally for each of the setter methods.
    /// Callers can optionally use this method to set credentials instead
    /// of the individual setter methods.
    ///
    /// # Example
    /// ```
    /// use graph_oauth::oauth::OAuth;
    /// use graph_oauth::oauth::OAuthCredential;
    ///
    /// let mut oauth = OAuth::new();
    ///
    /// oauth.insert(OAuthCredential::AuthorizeURL, "https://example.com".into());
    /// assert_eq!(oauth.contains(OAuthCredential::AuthorizeURL), true);
    /// println!("{:#?}", oauth.get(OAuthCredential::AuthorizeURL));
    /// ```
    pub fn insert(&mut self, oac: OAuthCredential, value: String) -> &mut OAuth {
        self.credentials.insert(oac.alias().to_string(), value);
        self
    }

    /// Get a previously set credential.
    ///
    /// # Example
    /// ```
    /// use graph_oauth::oauth::OAuth;
    /// use graph_oauth::oauth::OAuthCredential;
    ///
    /// let mut oauth = OAuth::new();
    ///
    /// let a = oauth.get(OAuthCredential::AuthorizeURL);
    /// ```
    pub fn get(&self, oac: OAuthCredential) -> Option<String> {
        self.credentials.get(oac.alias()).cloned()
    }

    /// Check if an OAuth credential has already been set.
    ///
    /// # Example
    /// ```
    /// use graph_oauth::oauth::OAuth;
    /// use graph_oauth::oauth::OAuthCredential;
    ///
    /// let mut oauth = OAuth::new();
    ///
    /// println!("{:#?}", oauth.contains(OAuthCredential::Nonce));
    /// ```
    pub fn contains(&self, t: OAuthCredential) -> bool {
        self.credentials.contains_key(t.alias())
    }

    pub fn contains_key(&self, key: &str) -> bool {
        self.credentials.contains_key(key)
    }

    /// Check if an OAuth credential has already been set.
    ///
    /// # Example
    /// ```
    /// use graph_oauth::oauth::OAuth;
    /// use graph_oauth::oauth::OAuthCredential;
    ///
    /// let mut oauth = OAuth::new();
    /// oauth.client_id("client_id");
    ///
    /// assert_eq!(oauth.contains(OAuthCredential::ClientId), true);
    /// oauth.remove(OAuthCredential::ClientId);
    ///
    /// assert_eq!(oauth.contains(OAuthCredential::ClientId), false);
    /// ```
    pub fn remove(&mut self, oac: OAuthCredential) -> &mut OAuth {
        self.credentials.remove(oac.alias());
        self
    }

    /// Check if an OAuth credential has already been set.
    ///
    /// # Example
    /// ```
    /// use graph_oauth::oauth::OAuth;
    /// use graph_oauth::oauth::OAuthCredential;
    ///
    /// let mut oauth = OAuth::new();
    /// oauth.client_id("client_id");
    /// ```
    pub fn client_id(&mut self, client_id: &str) -> &mut OAuth {
        self.insert(OAuthCredential::ClientId, client_id.into())
    }

    /// Set the client secret for an OAuth request.
    ///
    /// # Example
    /// ```
    ///
    /// use graph_oauth::oauth::OAuth;
    ///
    /// let mut oauth = OAuth::new();
    /// oauth.state("1234");
    /// ```
    pub fn state(&mut self, value: &str) -> &mut OAuth {
        self.insert(OAuthCredential::State, value.into())
    }

    /// Set the client secret for an OAuth request.
    ///
    /// # Example
    /// ```
    /// use graph_oauth::oauth::OAuth;
    ///
    /// let mut oauth = OAuth::new();
    /// oauth.client_secret("client_secret");
    /// ```
    pub fn client_secret(&mut self, value: &str) -> &mut OAuth {
        self.insert(OAuthCredential::ClientSecret, value.into())
    }

    /// Set the auth url of a request
    /// Set the authorization URL for OAuth.
    ///
    /// # Example
    /// ```
    /// use graph_oauth::oauth::OAuth;
    ///
    /// let mut oauth = OAuth::new();
    /// oauth.authorize_url("https://example.com/authorize");
    /// ```
    pub fn authorize_url(&mut self, value: &str) -> &mut OAuth {
        self.insert(OAuthCredential::AuthorizeURL, value.into())
    }

    /// Set the token url of a request for OAuth
    ///
    /// # Example
    /// ```
    /// use graph_oauth::oauth::OAuth;
    ///
    /// let mut oauth = OAuth::new();
    /// oauth.access_token_url("https://example.com/token");
    /// ```
    pub fn access_token_url(&mut self, value: &str) -> &mut OAuth {
        self.insert(OAuthCredential::AccessTokenURL, value.into())
    }

    /// Set the token url of a request for OAuth
    ///
    /// # Example
    /// ```
    /// use graph_oauth::oauth::OAuth;
    ///
    /// let mut oauth = OAuth::new();
    /// oauth.refresh_token_url("https://example.com/token");
    /// ```
    pub fn refresh_token_url(&mut self, value: &str) -> &mut OAuth {
        self.insert(OAuthCredential::RefreshTokenURL, value.into())
    }

    /// Set the redirect uri of a request
    ///
    /// # Example
    /// ```
    /// use graph_oauth::oauth::OAuth;
    ///
    /// let mut oauth = OAuth::new();
    /// oauth.redirect_url("https://localhost:8888/redirect");
    /// ```
    pub fn redirect_url(&mut self, value: &str) -> &mut OAuth {
        self.insert(OAuthCredential::RedirectURI, value.into())
    }

    /// Set the redirect uri.
    ///
    /// # Example
    /// ```
    /// use graph_oauth::oauth::OAuth;
    ///
    /// let mut oauth = OAuth::new();
    /// oauth.access_code("LDSF[POK43");
    /// ```
    pub fn access_code(&mut self, value: &str) -> &mut OAuth {
        self.insert(OAuthCredential::AccessCode, value.into())
    }

    /// Set the response mode.
    ///
    /// # Example
    /// ```
    /// use graph_oauth::oauth::OAuth;
    ///
    /// let mut oauth = OAuth::new();
    /// oauth.response_mode("query");
    /// ```
    pub fn response_mode(&mut self, value: &str) -> &mut OAuth {
        self.insert(OAuthCredential::ResponseMode, value.into())
    }

    /// Set the response mode.
    ///
    /// # Example
    /// ```
    /// use graph_oauth::oauth::OAuth;
    ///
    /// let mut oauth = OAuth::new();
    /// oauth.response_type("token");
    /// ```
    pub fn response_type(&mut self, value: &str) -> &mut OAuth {
        self.insert(OAuthCredential::ResponseType, value.into())
    }

    /// Set the response mode.
    ///
    /// # Example
    /// ```
    /// use graph_oauth::oauth::OAuth;
    ///
    /// let mut oauth = OAuth::new();
    /// oauth.nonce("1234");
    /// ```
    pub fn nonce(&mut self, value: &str) -> &mut OAuth {
        self.insert(OAuthCredential::Nonce, value.into())
    }

    /// Set the response mode.
    ///
    /// # Example
    /// ```
    /// use graph_oauth::oauth::OAuth;
    ///
    /// let mut oauth = OAuth::new();
    /// oauth.grant_type("token");
    /// ```
    pub fn grant_type(&mut self, value: &str) -> &mut OAuth {
        self.insert(OAuthCredential::GrantType, value.into())
    }

    /// Set the url to send a post request that will log out the user.
    ///
    /// # Example
    /// ```
    /// use graph_oauth::oauth::OAuth;
    ///
    /// let mut oauth = OAuth::new();
    /// oauth.logout_url("https://example.com/logout?");
    /// ```
    pub fn logout_url(&mut self, value: &str) -> &mut OAuth {
        self.insert(OAuthCredential::LogoutURL, value.into())
    }

    /// Set the redirect uri that user will be redirected to after logging out.
    ///
    /// # Example
    /// ```
    /// use graph_oauth::oauth::OAuth;
    ///
    /// let mut oauth = OAuth::new();
    /// oauth.post_logout_redirect_uri("http://localhost:8080");
    /// ```
    pub fn post_logout_redirect_uri(&mut self, value: &str) -> &mut OAuth {
        self.insert(OAuthCredential::PostLogoutRedirectURI, value.into())
    }

    /// Add a scope' for the OAuth URL.
    ///
    /// # Example
    /// ```
    /// use graph_oauth::oauth::OAuth;
    ///
    /// let mut oauth = OAuth::new();
    ///
    /// oauth.add_scope("Read")
    ///     .add_scope("Write")
    ///     .add_scope("ReadWrite.All");
    /// ```
    pub fn add_scope(&mut self, scope: &str) -> &mut OAuth {
        self.scopes.push(String::from(scope));
        self
    }

    /// Add a scope' for the OAuth URL.
    ///
    /// # Example
    /// ```
    /// use graph_oauth::oauth::OAuth;
    ///
    /// let mut oauth = OAuth::new();
    ///
    /// // the scopes take a separator just like Vec join.
    ///  let s = oauth.get_scopes(" ");
    /// println!("{:#?}", s);
    /// ```
    pub fn get_scopes(&self, sep: &str) -> String {
        self.scopes.join(sep).to_owned()
    }

    /// Remove a previously added scope.
    ///
    /// # Example
    /// ```
    /// use graph_oauth::oauth::OAuth;
    ///
    /// let mut oauth = OAuth::new();
    ///
    /// // the scopes take a separator just like Vec join.
    ///  oauth.add_scope("scope");
    ///  oauth.remove_scope("scope");
    /// ```
    pub fn remove_scope(&mut self, scope: &str) {
        self.scopes.retain(|x| x != scope);
    }

    /// Set a custom OAuth credential.
    ///
    /// # Example
    /// ```
    /// use graph_oauth::oauth::OAuth;
    ///
    /// let mut oauth = OAuth::new();
    ///
    /// // Used in the body of the request as: &key=value
    /// oauth.custom("key", "value");
    /// // For instance:
    /// oauth.custom("nonce", "1234");
    /// ```
    pub fn custom(&mut self, key: &str, value: &str) -> &mut OAuth {
        self.custom_credentials.insert(key.into(), value.into());
        self
    }

    /// Set the access token.
    ///
    /// # Example
    /// ```
    /// use graph_oauth::oauth::OAuth;
    /// use graph_oauth::oauth::AccessToken;
    ///
    /// let a = AccessToken::default();
    /// let mut oauth = OAuth::new();
    ///
    /// oauth.access_token(a);
    /// ```
    pub fn access_token(&mut self, ac: AccessToken) {
        self.access_token.replace(ac);
    }

    /// Get the access token.
    ///
    /// # Example
    /// ```
    /// use graph_oauth::oauth::OAuth;
    /// use graph_oauth::oauth::AccessToken;
    ///
    /// let access_token = AccessToken::default();
    /// let mut oauth = OAuth::new();
    /// oauth.access_token(access_token);
    ///
    /// let access_token = oauth.get_access_token().unwrap();
    /// println!("{:#?}", access_token);
    /// ```
    pub fn get_access_token(&self) -> Option<AccessToken> {
        self.access_token.clone()
    }
}

// OAuth impl for error handling.
impl OAuth {
    fn error_from<T>(c: OAuthCredential) -> Result<T, OAuthError> {
        Err(OAuth::credential_error(c))
    }

    fn credential_error(c: OAuthCredential) -> OAuthError {
        OAuthError::error_kind(
            ErrorKind::NotFound,
            format!("MISSING OR INVALID: {:#?}", c).as_str(),
        )
    }

    fn get_or_else(&self, c: OAuthCredential) -> Result<String, OAuthError> {
        self.get(c).ok_or_else(|| OAuth::credential_error(c))
    }
}

impl OAuth {
    pub fn browser_sign_in(&mut self) -> Result<Output, OAuthError> {
        let url = self.encoded_authorization_url()?;
<<<<<<< HEAD
        self.open_in_browser(url)
=======
        self.browser_sign_in_url(url)
>>>>>>> ad36913f
    }

    pub fn open_in_browser(&self, url: String) -> std::result::Result<Output, OAuthError> {
        let url = url.as_str();
        webbrowser::open(url).map_err(OAuthError::from)
    }

    pub fn v1_logout(&mut self) -> OAuthReq<Output> {
        let mut url = self.get_or_else(OAuthCredential::LogoutURL)?;
        if !url.ends_with('?') {
            url.push('?');
        }

        let mut vec = vec![
            url,
            "&client_id=".to_string(),
            self.get_or_else(OAuthCredential::ClientId)?,
            "&redirect_uri=".to_string(),
        ];

        if let Some(redirect) = self.get(OAuthCredential::PostLogoutRedirectURI) {
            vec.push(redirect)
        } else if let Some(redirect) = self.get(OAuthCredential::RedirectURI) {
            vec.push(redirect);
        }
<<<<<<< HEAD
        self.open_in_browser(vec.join(""))
=======

        webbrowser::open(vec.join("").as_str()).map_err(OAuthError::from)
>>>>>>> ad36913f
    }

    pub fn v2_logout(&self) -> OAuthReq<Output> {
        let mut url = self.get_or_else(OAuthCredential::LogoutURL)?;
        if let Some(redirect) = self.get(OAuthCredential::PostLogoutRedirectURI) {
            url.push_str(redirect.as_str());
        } else {
            let redirect_uri = self.get_or_else(OAuthCredential::RedirectURI)?;
            url.push_str(redirect_uri.as_str());
        }
        self.open_in_browser(url)
    }
}

impl OAuth {
    pub fn get_refresh_token(&self) -> OAuthReq<String> {
        match self.get_access_token() {
            Some(token) => match token.get_refresh_token() {
                Some(t) => Ok(t),
                None => OAuth::error_from::<String>(OAuthCredential::RefreshToken),
            },
            None => OAuth::error_from::<String>(OAuthCredential::AccessToken),
        }
    }

    pub fn form_encode_credentials(
        &mut self,
        pairs: Vec<OAuthCredential>,
        encoder: &mut Serializer<String>,
    ) {
        pairs
            .iter()
            .filter(|oac| self.contains_key(oac.alias()))
            .for_each(|oac| {
                if let Some(val) = self.get(oac.clone()) {
                    encoder.append_pair(oac.alias(), val.as_str());
                }
            });
    }

<<<<<<< HEAD
    fn client(&self, url: &str, code_body: &str, content_type: &str) -> OAuthReq<RequestBuilder> {
        let client = reqwest::Client::builder().build()?;
        let access_code = self.get_or_else(OAuthCredential::AccessCode)?;
        Ok(client
            .post(url)
            .header(header::AUTHORIZATION, access_code.as_str())
            .header(header::CONTENT_TYPE, content_type)
            .body(code_body.to_string()))
=======
    fn client(&self, url: &str, code_body: &str, content_type: &str) -> RequestBuilder {
        let client = reqwest::Client::builder().build().unwrap();
        let access_code = self.get(OAuthCredential::AccessCode).unwrap();
        client
            .post(url)
            .header(header::AUTHORIZATION, access_code.as_str())
            .header(header::CONTENT_TYPE, content_type)
            .body(code_body.to_string())
>>>>>>> ad36913f
    }

    pub fn encoded_authorization_url(&mut self) -> OAuthReq<String> {
        let mut encoder = form_urlencoded::Serializer::new(String::new());
        let _ = self
            .credentials
            .entry(OAuthCredential::ResponseType.alias().to_string())
            .or_insert_with(|| "code".to_string());
        let _ = self
            .credentials
            .entry(OAuthCredential::ResponseMode.alias().to_string())
            .or_insert_with(|| "query".to_string());
        self.form_encode_credentials(
            vec![
                OAuthCredential::ClientId,
                OAuthCredential::ClientSecret,
                OAuthCredential::RedirectURI,
                OAuthCredential::State,
                OAuthCredential::ResponseMode,
                OAuthCredential::ResponseType,
            ],
            &mut encoder,
        );

        if !self.scopes.is_empty() {
            encoder.append_pair("scope", self.scopes.join(" ").as_str());
        }

        let mut url = self.get_or_else(OAuthCredential::AuthorizeURL)?;
        if !url.ends_with('?') {
            url.push('?');
        }
        url.push_str(encoder.finish().as_str());
        Ok(url)
    }

    pub fn encoded_access_token_uri(&mut self) -> OAuthReq<String> {
        let mut encoder = form_urlencoded::Serializer::new(String::new());
        let _ = self
            .credentials
            .entry(OAuthCredential::ResponseType.alias().to_string())
            .or_insert_with(|| "token".to_string());
        let _ = self
            .credentials
            .entry(OAuthCredential::GrantType.alias().to_string())
            .or_insert_with(|| "authorization_code".to_string());
        self.form_encode_credentials(
            vec![
                OAuthCredential::ClientId,
                OAuthCredential::ClientSecret,
                OAuthCredential::RedirectURI,
                OAuthCredential::ResponseType,
                OAuthCredential::GrantType,
                OAuthCredential::AccessCode,
            ],
            &mut encoder,
        );

<<<<<<< HEAD
        Ok(encoder.finish())
=======
        let body = encoder.finish();
        Ok(body)
>>>>>>> ad36913f
    }

    pub fn encoded_refresh_token_uri(&mut self) -> OAuthReq<String> {
        let mut encoder = form_urlencoded::Serializer::new(String::new());
        let _ = self
            .credentials
            .entry(OAuthCredential::GrantType.alias().to_string())
            .or_insert_with(|| "refresh_token".to_string());

        let refresh_token = self.get_refresh_token().unwrap();
        encoder.append_pair("refresh_token", &refresh_token);
        self.form_encode_credentials(
            vec![
                OAuthCredential::ClientId,
                OAuthCredential::ClientSecret,
                OAuthCredential::RedirectURI,
                OAuthCredential::GrantType,
                OAuthCredential::AccessCode,
            ],
            &mut encoder,
        );

<<<<<<< HEAD
        Ok(encoder.finish())
=======
        let body = encoder.finish();
        Ok(body)
>>>>>>> ad36913f
    }
}

impl ClientCredentialsGrant for OAuth {
    fn request_authorization(&mut self) -> OAuthReq<Output> {
        // https://tools.ietf.org/html/rfc6749#section-4.1.1
        let url = self.encoded_authorization_url()?;
        self.open_in_browser(url)
    }

    fn request_access_token(&mut self) -> OAuthReq<()> {
        let url = self.get_or_else(OAuthCredential::AccessTokenURL).unwrap();
        let body = self.encoded_access_token_uri()?;

        let builder = self.client(
            url.as_str(),
            body.as_str(),
            "application/x-www-form-urlencoded",
        )?;
        let access_token = AccessToken::transform(builder)?;
        self.access_token(access_token);
        Ok(())
    }

    fn request_refresh_token(&mut self) -> OAuthReq<()> {
        let url = self.get_or_else(OAuthCredential::RefreshTokenURL)?;
        let body = self.encoded_refresh_token_uri()?;

        let builder = self.client(
            url.as_str(),
            body.as_str(),
            "application/x-www-form-urlencoded",
        )?;
        let access_token = AccessToken::transform(builder)?;
        self.access_token(access_token);
        Ok(())
    }
}

impl ImplicitGrant for OAuth {
    fn request_access_token(&mut self) -> OAuthReq<Output> {
        // https://tools.ietf.org/html/rfc6749#section-4.2
        let mut encoder = form_urlencoded::Serializer::new(String::new());
        let mut map = HashMap::new();
        let client_id = self.get_or_else(OAuthCredential::ClientId)?;
        let redirect_uri = self.get_or_else(OAuthCredential::RedirectURI)?;

        map.insert("client_id", client_id.as_str());
        map.insert("redirect_uri", redirect_uri.as_str());

        let scope = self.get_scopes(" ");
        if !scope.is_empty() {
            if scope.contains("offline_access") || scope.contains("wl.offline_access") {
                return Err(OAuthError::error_kind(
                    ErrorKind::InvalidData,
                    "Implicit grant types cannot use offline access scopes",
                ));
            }
            map.insert("scope", scope.as_str());
        }

        map.insert("response_type", "token");
        map.iter().for_each(|(key, value)| {
            encoder.append_pair(*key, *value);
        });

        let mut url = self.get_or_else(OAuthCredential::AuthorizeURL)?;
        if !url.ends_with('?') {
            url.push('?');
        }

        let body = encoder.finish();
        url.push_str(body.as_str());

        self.open_in_browser(url)
    }
}<|MERGE_RESOLUTION|>--- conflicted
+++ resolved
@@ -513,11 +513,8 @@
 impl OAuth {
     pub fn browser_sign_in(&mut self) -> Result<Output, OAuthError> {
         let url = self.encoded_authorization_url()?;
-<<<<<<< HEAD
-        self.open_in_browser(url)
-=======
         self.browser_sign_in_url(url)
->>>>>>> ad36913f
+
     }
 
     pub fn open_in_browser(&self, url: String) -> std::result::Result<Output, OAuthError> {
@@ -543,12 +540,7 @@
         } else if let Some(redirect) = self.get(OAuthCredential::RedirectURI) {
             vec.push(redirect);
         }
-<<<<<<< HEAD
         self.open_in_browser(vec.join(""))
-=======
-
-        webbrowser::open(vec.join("").as_str()).map_err(OAuthError::from)
->>>>>>> ad36913f
     }
 
     pub fn v2_logout(&self) -> OAuthReq<Output> {
@@ -589,7 +581,6 @@
             });
     }
 
-<<<<<<< HEAD
     fn client(&self, url: &str, code_body: &str, content_type: &str) -> OAuthReq<RequestBuilder> {
         let client = reqwest::Client::builder().build()?;
         let access_code = self.get_or_else(OAuthCredential::AccessCode)?;
@@ -598,16 +589,6 @@
             .header(header::AUTHORIZATION, access_code.as_str())
             .header(header::CONTENT_TYPE, content_type)
             .body(code_body.to_string()))
-=======
-    fn client(&self, url: &str, code_body: &str, content_type: &str) -> RequestBuilder {
-        let client = reqwest::Client::builder().build().unwrap();
-        let access_code = self.get(OAuthCredential::AccessCode).unwrap();
-        client
-            .post(url)
-            .header(header::AUTHORIZATION, access_code.as_str())
-            .header(header::CONTENT_TYPE, content_type)
-            .body(code_body.to_string())
->>>>>>> ad36913f
     }
 
     pub fn encoded_authorization_url(&mut self) -> OAuthReq<String> {
@@ -665,13 +646,7 @@
             ],
             &mut encoder,
         );
-
-<<<<<<< HEAD
         Ok(encoder.finish())
-=======
-        let body = encoder.finish();
-        Ok(body)
->>>>>>> ad36913f
     }
 
     pub fn encoded_refresh_token_uri(&mut self) -> OAuthReq<String> {
@@ -693,13 +668,7 @@
             ],
             &mut encoder,
         );
-
-<<<<<<< HEAD
         Ok(encoder.finish())
-=======
-        let body = encoder.finish();
-        Ok(body)
->>>>>>> ad36913f
     }
 }
 
