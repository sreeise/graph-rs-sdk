--- conflicted
+++ resolved
@@ -61,11 +61,7 @@
             user_id: None,
             id_token: None,
             state: None,
-<<<<<<< HEAD
             timestamp: Some(Utc::now() + Duration::seconds(expires_in)),
-=======
-            timestamp: Utc::now(),
->>>>>>> 89fa6f3d
         }
     }
 
@@ -94,11 +90,7 @@
     /// ```
     pub fn expires_in(&mut self, expires_in: i64) -> &mut AccessToken {
         self.expires_in = expires_in;
-<<<<<<< HEAD
         self.timestamp = Some(Utc::now() + Duration::seconds(expires_in));
-=======
-        self.timestamp = Utc::now() + Duration::seconds(expires_in);
->>>>>>> 89fa6f3d
         self
     }
 
@@ -197,11 +189,7 @@
     /// // The timestamp is in UTC.
     /// ```
     pub fn timestamp(&mut self) {
-<<<<<<< HEAD
         self.timestamp = Some(Utc::now() + Duration::seconds(self.expires_in));
-=======
-        self.timestamp = Utc::now();
->>>>>>> 89fa6f3d
     }
 
     /// Get the token type.
@@ -322,11 +310,7 @@
     /// let mut access_token = AccessToken::default();
     /// println!("{:#?}", access_token.get_timestamp());
     /// ```
-<<<<<<< HEAD
     pub fn get_timestamp(&self) -> Option<DateTime<Utc>> {
-=======
-    pub fn get_timestamp(&self) -> DateTime<Utc> {
->>>>>>> 89fa6f3d
         self.timestamp
     }
 
@@ -342,14 +326,10 @@
     /// println!("{:#?}", access_token.is_expired());
     /// ```
     pub fn is_expired(&self) -> bool {
-<<<<<<< HEAD
         if let Some(human_time) = self.elapsed() {
            return human_time.le(&HumanTime::from(Duration::seconds(0)));
         }
         true
-=======
-        self.elapsed().le(&HumanTime::from(Duration::seconds(0)))
->>>>>>> 89fa6f3d
     }
 
     /// Get the time left in seconds until the access token expires.
@@ -364,18 +344,12 @@
     /// let mut access_token = AccessToken::default();
     /// println!("{:#?}", access_token.elapsed());
     /// ```
-<<<<<<< HEAD
     pub fn elapsed(&self) -> Option<HumanTime> {
         if let Some(timestamp) = self.timestamp {
             let ht = HumanTime::from(timestamp + Duration::seconds(self.expires_in));
             return Some(ht);
         }
         None
-=======
-    pub fn elapsed(&self) -> HumanTime {
-        let ht = HumanTime::from(self.timestamp + Duration::seconds(self.expires_in));
-        ht
->>>>>>> 89fa6f3d
     }
 }
 
@@ -390,11 +364,7 @@
             user_id: None,
             id_token: None,
             state: None,
-<<<<<<< HEAD
             timestamp: Some(Utc::now() + Duration::seconds(0)),
-=======
-            timestamp: Utc::now(),
->>>>>>> 89fa6f3d
         }
     }
 }
