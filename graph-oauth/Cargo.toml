[package]
name = "graph-oauth"
version = "0.2.1"
authors = ["sreeise"]
edition = "2021"
license = "MIT"
readme = "README.md"
repository = "https://github.com/sreeise/graph-rs"
description = "Microsoft Graph api oauth client for the graph-rs project"

keywords = ["microsoft-graph", "API", "REST", "OAuth"]
categories = ["authentication", "web-programming::http-client"]

[dependencies]
base64 = "0.21.0"
chrono = { version = "0.4.23", features = ["serde"] }
chrono-humanize = "0.2.2"
from_as = "0.1"
<<<<<<< HEAD
reqwest = { version = "0.11", default-features = false }
=======
reqwest = { version = "0.11", default-features=false, features = ["json", "gzip", "blocking", "stream"] }

>>>>>>> c1ac11e8
ring = "0.16.15"
serde = { version = "1", features = ["derive"] }
serde-aux = "4.1.2"
serde_json = "1"
serde_yaml = "0.8"
strum = { version = "0.24.1", features = ["derive"] }
url = "2"
webbrowser = "0.8.7"

graph-error = { path = "../graph-error" }<|MERGE_RESOLUTION|>--- conflicted
+++ resolved
@@ -16,12 +16,7 @@
 chrono = { version = "0.4.23", features = ["serde"] }
 chrono-humanize = "0.2.2"
 from_as = "0.1"
-<<<<<<< HEAD
-reqwest = { version = "0.11", default-features = false }
-=======
 reqwest = { version = "0.11", default-features=false, features = ["json", "gzip", "blocking", "stream"] }
-
->>>>>>> c1ac11e8
 ring = "0.16.15"
 serde = { version = "1", features = ["derive"] }
 serde-aux = "4.1.2"
