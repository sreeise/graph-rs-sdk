use crate::{GraphFailure, GraphHeaders, GraphResult};
use async_trait::async_trait;
use hyper::body::Bytes;
use reqwest::StatusCode;
use serde::Serialize;
use std::error::Error;
use std::fmt;
use std::string::ToString;

#[derive(Default, Debug, Clone, Eq, PartialEq, Serialize, Deserialize)]
pub struct InnerError {
    #[serde(skip_serializing_if = "Option::is_none")]
    pub code: Option<String>,
    #[serde(rename = "request-id")]
    #[serde(skip_serializing_if = "Option::is_none")]
    pub request_id: Option<String>,
    #[serde(skip_serializing_if = "Option::is_none")]
    pub date: Option<String>,
}

/// An error resource included in the error response returned from
/// Microsoft Graph.
///
/// [odata.error resource type](https://docs.microsoft.com/en-us/graph/errors#odataerror-resource-type)
#[derive(Default, Debug, Clone, Eq, PartialEq, Serialize, Deserialize)]
pub struct ErrorStatus {
    /// An error code string for the error that occurred
    /// [Code Property](https://docs.microsoft.com/en-us/graph/errors#code-property)
    #[serde(skip_serializing_if = "Option::is_none")]
    pub code: Option<String>,

    /// A developer ready message about the error that occurred. This should not be displayed to the user directly.
    #[serde(skip_serializing_if = "Option::is_none")]
    pub message: Option<String>,

    /// Optional. Additional error objects that may be more specific than the top level error.
    #[serde(rename = "innerError")]
    #[serde(skip_serializing_if = "Option::is_none")]
    pub inner_error: Option<InnerError>,
}

#[derive(Default, Debug, Clone, Eq, PartialEq, Serialize, Deserialize)]
pub struct ErrorMessage {
    #[serde(skip_serializing_if = "Option::is_none")]
    pub error: Option<ErrorStatus>,
}

#[derive(Debug, Clone, Eq, PartialEq, Serialize, Deserialize)]
pub struct GraphError {
    pub headers: Option<GraphHeaders>,

    #[serde(with = "http_serde::status_code")]
    pub code: StatusCode,

    pub error_message: ErrorMessage,
    /// Contains deserialized JSON response independent of ErrorMessage
    pub response_raw: serde_json::Value,
}

impl GraphError {
    pub fn new(
        headers: Option<GraphHeaders>,
        code: StatusCode,
        error_message: ErrorMessage,
    ) -> GraphError {
        GraphError {
            headers,
            code,
            error_message,
            response_raw: serde_json::Value::Null,
        }
    }

    pub fn set_headers(&mut self, headers: GraphHeaders) {
        self.headers = Some(headers);
    }

    pub fn set_error(&mut self, code: StatusCode) -> Result<(), GraphError> {
        self.code = code;
        Ok(())
    }

    pub fn set_error_message(&mut self, error_message: ErrorMessage) {
        self.error_message = error_message;
    }

    pub fn try_set_error_message(&mut self, result: GraphResult<ErrorMessage>) {
        if let Ok(error_message) = result {
            self.set_error_message(error_message);
        }
    }

    pub fn message(&self) -> Option<String> {
        self.error_message.error.as_ref()?.message.clone()
    }

    pub fn code_property(&self) -> Option<String> {
        self.error_message.error.as_ref()?.code.clone()
    }

    pub fn inner_error(&self) -> Option<&InnerError> {
        self.error_message.error.as_ref()?.inner_error.as_ref()
    }

    pub fn request_id(&self) -> Option<String> {
        self.error_message
            .error
            .as_ref()?
            .inner_error
            .as_ref()?
            .request_id
            .clone()
    }

    pub fn date(&self) -> Option<String> {
        self.error_message
            .error
            .as_ref()?
            .inner_error
            .as_ref()?
            .date
            .clone()
    }

    pub fn detailed_error_code(&self) -> Option<String> {
        self.error_message
            .error
            .as_ref()?
            .inner_error
            .as_ref()?
            .code
            .clone()
    }
}

impl Error for GraphError {
    fn source<'a>(&'a self) -> Option<&(dyn Error + 'static)> {
        None
    }

    fn description(&self) -> &str {
        if let Some(err) = self.error_message.error.as_ref() {
            if let Some(message) = err.message.as_ref() {
                return message.as_str();
            }
        }
        self.code.canonical_reason().unwrap_or_default()
    }
}

impl std::fmt::Display for GraphError {
    fn fmt(&self, f: &mut fmt::Formatter<'_>) -> fmt::Result {
        write!(
            f,
            "\nError Code: {:#?}\nError Message: {:#?}",
            &self.code,
            self.code.canonical_reason().unwrap_or_default()
        )
    }
}

impl Default for GraphError {
    fn default() -> Self {
        GraphError::new(None, StatusCode::BAD_REQUEST, Default::default())
    }
}

/// [Microsoft Graph API specific errors and HTTP status codes](https://docs.microsoft.com/en-us/graph/errors)
#[derive(Debug, Copy, Clone, Eq, PartialEq, Serialize, Deserialize)]
pub enum ErrorType {
    BadRequest,
    Unauthorized,
    Forbidden,
    NotFound,
    MethodNotAllowed,
    NotAcceptable,
    Conflict,
    Gone,
    LengthRequired,
    PreconditionFailed,
    RequestEntityTooLarge,
    UnsupportedMediaType,
    RequestRangeNotSatisfiable,
    UnprocessableEntity,
    Locked,
    TooManyRequests,
    InternalServerError,
    NotImplemented,
    ServiceUnavailable,
    GatewayTimeout,
    InsufficientStorage,
    BandwidthLimitExceeded,
    UnknownError,
}

impl ErrorType {}

impl ErrorType {
    pub fn as_str(&self) -> &str {
        match *self {
			ErrorType::BadRequest => "Cannot process the request because it is malformed or incorrect.",
			ErrorType::Unauthorized => "Required authentication information is either missing or not valid for the resource.",
			ErrorType::Forbidden => "Access is denied to the requested resource. The user might not have enough permission.",
			ErrorType::NotFound => "The requested resource doesnt exist.",
			ErrorType::MethodNotAllowed => "The HTTP method in the request is not allowed on the resource.",
			ErrorType::NotAcceptable => "This service doesnt support the format requested in the Accept header.",
			ErrorType::Conflict =>
				"The current state conflicts with what the request expects. For example, the specified parent folder might not exist",
			ErrorType::Gone => "The requested resource is no longer available at the server.",
			ErrorType::LengthRequired => "A Content-Length header is required on the request.",
			ErrorType::PreconditionFailed =>
				"A precondition provided in the request (such as an if-match header) does not match the resource's current state.",
			ErrorType::RequestEntityTooLarge => "The request size exceeds the maximum limit.",
			ErrorType::UnsupportedMediaType => "The content type of the request is a format that is not supported by the service.",
			ErrorType::RequestRangeNotSatisfiable => "The specified byte range is invalid or unavailable.",
			ErrorType::UnprocessableEntity => "Cannot process the request because it is semantically incorrect.",
			ErrorType::Locked => "The resource that is being accessed is locked.",
			ErrorType::TooManyRequests =>
				"Client application has been throttled and should not attempt to repeat the request until an amount of time has elapsed.",
			ErrorType::InternalServerError => "There was an internal server error while processing the request.",
			ErrorType::NotImplemented => "The requested feature isn’t implemented.",
			ErrorType::ServiceUnavailable =>
				"The service is temporarily unavailable. You may repeat the request after a delay. There may be a Retry-After header.",
			ErrorType::GatewayTimeout =>
				"The server, while acting as a proxy, did not receive a timely response from the upstream server it needed to access in attempting to complete the request. May occur together with 503.",
			ErrorType::InsufficientStorage => "The maximum storage quota has been reached.",
			ErrorType::BandwidthLimitExceeded =>
				"Your app has been throttled for exceeding the maximum bandwidth cap. Your app can retry the request again after more time has elapsed.",
			ErrorType::UnknownError => "Unknown error or failure",
		}
    }

    pub fn from_u16(num: u16) -> Option<ErrorType> {
        match num {
            400 => Some(ErrorType::BadRequest),
            401 => Some(ErrorType::Unauthorized),
            403 => Some(ErrorType::Forbidden),
            404 => Some(ErrorType::NotFound),
            405 => Some(ErrorType::MethodNotAllowed),
            406 => Some(ErrorType::NotAcceptable),
            409 => Some(ErrorType::Conflict),
            410 => Some(ErrorType::Gone),
            411 => Some(ErrorType::LengthRequired),
            412 => Some(ErrorType::PreconditionFailed),
            413 => Some(ErrorType::RequestEntityTooLarge),
            415 => Some(ErrorType::UnsupportedMediaType),
            416 => Some(ErrorType::RequestRangeNotSatisfiable),
            422 => Some(ErrorType::UnprocessableEntity),
            423 => Some(ErrorType::Locked),
            429 => Some(ErrorType::TooManyRequests),
            500 => Some(ErrorType::InternalServerError),
            501 => Some(ErrorType::NotImplemented),
            503 => Some(ErrorType::ServiceUnavailable),
            504 => Some(ErrorType::GatewayTimeout),
            507 => Some(ErrorType::InsufficientStorage),
            509 => Some(ErrorType::BandwidthLimitExceeded),
            _ => None,
        }
    }

    pub fn is_error(status: u16) -> bool {
        ErrorType::from_u16(status).is_some()
    }
}

impl ToString for ErrorType {
    fn to_string(&self) -> String {
        self.as_str().to_string()
    }
}

pub trait WithGraphError: Sized {
    fn with_graph_error(self) -> GraphResult<Self>;
}

impl WithGraphError for reqwest::blocking::Response {
    fn with_graph_error(self) -> GraphResult<Self> {
        let code = self.status();
        if code.is_client_error() || code.is_server_error() {
            let headers = Some(GraphHeaders::from(&self));
<<<<<<< HEAD
            let error_message = self.json().unwrap_or_default();
            Err(GraphFailure::GraphError(GraphError {
                headers,
                code,
                error_message,
            }))
=======
            let (response_raw, error_message) = self
                .bytes()
                .map(|bytes: Bytes| {
                    serde_json::from_slice::<serde_json::Value>(&bytes)
                        .map_err(|err| {
                            format!(
                                "unable to parse response as JSON: {}; {}",
                                err,
                                String::from_utf8_lossy(&bytes)
                            )
                        })
                        .map(|json| {
                            (
                                json,
                                serde_json::from_slice::<ErrorMessage>(&bytes).unwrap_or_default(),
                            )
                        })
                })
                .unwrap_or_else(|err| {
                    Ok((
                        serde_json::Value::String(format!("unable to read response: {}", err)),
                        ErrorMessage::default(),
                    ))
                })
                .unwrap_or_else(|err| (serde_json::Value::String(err), ErrorMessage::default()));
            Err(GraphError {
                headers,
                code,
                error_message,
                response_raw,
            })
>>>>>>> c1ac11e8
        } else {
            Ok(self)
        }
    }
}
#[async_trait]
pub trait WithGraphErrorAsync: Sized {
    async fn with_graph_error(self) -> GraphResult<Self>;
}

#[async_trait]
impl WithGraphErrorAsync for reqwest::Response {
    async fn with_graph_error(self) -> GraphResult<Self> {
        let code = self.status();
        if code.is_client_error() || code.is_server_error() {
            let headers = Some(GraphHeaders::from(&self));
<<<<<<< HEAD
            let error_message = self.json().await.unwrap_or_default();
            Err(GraphFailure::GraphError(GraphError {
                headers,
                code,
                error_message,
            }))
=======
            let (response_raw, error_message) = self
                .bytes()
                .await
                .map(|bytes: Bytes| {
                    serde_json::from_slice::<serde_json::Value>(&bytes)
                        .map_err(|err| {
                            format!(
                                "unable to parse response as JSON: {}; {}",
                                err,
                                String::from_utf8_lossy(&bytes)
                            )
                        })
                        .map(|json| {
                            (
                                json,
                                serde_json::from_slice::<ErrorMessage>(&bytes).unwrap_or_default(),
                            )
                        })
                })
                .unwrap_or_else(|err| {
                    Ok((
                        serde_json::Value::String(format!("unable to read response: {}", err)),
                        ErrorMessage::default(),
                    ))
                })
                .unwrap_or_else(|err| (serde_json::Value::String(err), ErrorMessage::default()));
            Err(GraphError {
                headers,
                code,
                error_message,
                response_raw,
            })
>>>>>>> c1ac11e8
        } else {
            Ok(self)
        }
    }
}<|MERGE_RESOLUTION|>--- conflicted
+++ resolved
@@ -278,51 +278,26 @@
         let code = self.status();
         if code.is_client_error() || code.is_server_error() {
             let headers = Some(GraphHeaders::from(&self));
-<<<<<<< HEAD
-            let error_message = self.json().unwrap_or_default();
-            Err(GraphFailure::GraphError(GraphError {
-                headers,
-                code,
-                error_message,
-            }))
-=======
-            let (response_raw, error_message) = self
-                .bytes()
-                .map(|bytes: Bytes| {
-                    serde_json::from_slice::<serde_json::Value>(&bytes)
-                        .map_err(|err| {
-                            format!(
-                                "unable to parse response as JSON: {}; {}",
-                                err,
-                                String::from_utf8_lossy(&bytes)
-                            )
-                        })
-                        .map(|json| {
-                            (
-                                json,
-                                serde_json::from_slice::<ErrorMessage>(&bytes).unwrap_or_default(),
-                            )
-                        })
-                })
-                .unwrap_or_else(|err| {
-                    Ok((
-                        serde_json::Value::String(format!("unable to read response: {}", err)),
-                        ErrorMessage::default(),
-                    ))
-                })
-                .unwrap_or_else(|err| (serde_json::Value::String(err), ErrorMessage::default()));
-            Err(GraphError {
-                headers,
-                code,
-                error_message,
-                response_raw,
-            })
->>>>>>> c1ac11e8
+            let result: GraphResult<serde_json::Value> = self.json().map_err(GraphFailure::from);
+
+            return if let Ok(raw) = result {
+                let response_raw = raw.clone();
+                let error_message = serde_json::from_value(raw).unwrap_or_default();
+                Err(GraphFailure::GraphError(GraphError {
+                    headers,
+                    code,
+                    error_message,
+                    response_raw
+                }))
+            } else {
+                Err(GraphFailure::GraphError(GraphError::new(headers, code, Default::default())))
+            }
         } else {
             Ok(self)
         }
     }
 }
+
 #[async_trait]
 pub trait WithGraphErrorAsync: Sized {
     async fn with_graph_error(self) -> GraphResult<Self>;
@@ -334,47 +309,20 @@
         let code = self.status();
         if code.is_client_error() || code.is_server_error() {
             let headers = Some(GraphHeaders::from(&self));
-<<<<<<< HEAD
-            let error_message = self.json().await.unwrap_or_default();
-            Err(GraphFailure::GraphError(GraphError {
-                headers,
-                code,
-                error_message,
-            }))
-=======
-            let (response_raw, error_message) = self
-                .bytes()
-                .await
-                .map(|bytes: Bytes| {
-                    serde_json::from_slice::<serde_json::Value>(&bytes)
-                        .map_err(|err| {
-                            format!(
-                                "unable to parse response as JSON: {}; {}",
-                                err,
-                                String::from_utf8_lossy(&bytes)
-                            )
-                        })
-                        .map(|json| {
-                            (
-                                json,
-                                serde_json::from_slice::<ErrorMessage>(&bytes).unwrap_or_default(),
-                            )
-                        })
-                })
-                .unwrap_or_else(|err| {
-                    Ok((
-                        serde_json::Value::String(format!("unable to read response: {}", err)),
-                        ErrorMessage::default(),
-                    ))
-                })
-                .unwrap_or_else(|err| (serde_json::Value::String(err), ErrorMessage::default()));
-            Err(GraphError {
-                headers,
-                code,
-                error_message,
-                response_raw,
-            })
->>>>>>> c1ac11e8
+            let result: GraphResult<serde_json::Value> = self.json().await.map_err(GraphFailure::from);
+
+            return if let Ok(raw) = result {
+                let response_raw = raw.clone();
+                let error_message = serde_json::from_value(raw).unwrap_or_default();
+                Err(GraphFailure::GraphError(GraphError {
+                    headers,
+                    code,
+                    error_message,
+                    response_raw
+                }))
+            } else {
+                Err(GraphFailure::GraphError(GraphError::new(headers, code, Default::default())))
+            }
         } else {
             Ok(self)
         }
