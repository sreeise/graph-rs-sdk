use crate::download::AsyncDownloadError;
use crate::internal::GraphRsError;
use crate::{AuthExecutionError, AuthorizationFailure, ErrorMessage};
use reqwest::header::HeaderMap;
use std::cell::BorrowMutError;
use std::error::Error;
use std::io;
use std::io::ErrorKind;
use std::num::ParseIntError;
use std::str::Utf8Error;
use std::sync::mpsc;

#[derive(Debug, thiserror::Error)]
#[allow(clippy::large_enum_variant)]
pub enum GraphFailure {
    #[error("{0:#?}")]
    Io(#[from] io::Error),

    #[error("{0:#?}")]
    Utf8Error(#[from] Utf8Error),

    #[error("{0:#?}")]
    ReqwestError(#[from] reqwest::Error),

    #[error("{0:#?}")]
    SerdeJson(#[from] serde_json::Error),

    #[error("{0:#?}")]
    DecodeError(#[from] base64::DecodeError),

    #[error("{0:#?}")]
    RecvError(#[from] mpsc::RecvError),

    #[error("{0:#?}")]
    BorrowMutError(#[from] BorrowMutError),

    #[error("{0:#?}")]
    UrlParse(#[from] url::ParseError),

    #[error("{0:#?}")]
    HttpError(#[from] http::Error),

    #[error("{0:#?}")]
    GraphRsError(#[from] GraphRsError),

    #[error("{0:#?}")]
    HandlebarsRenderError(#[from] handlebars::RenderError),

    #[error("{0:?}")]
    HandlebarsTemplateRenderError(#[from] handlebars::TemplateRenderError),

    #[error("Crypto Error (Unknown)")]
    CryptoError,

    #[error("{0:#?}")]
    AsyncDownloadError(#[from] AsyncDownloadError),

    #[error(
        "Error building or processing request prior to being sent:\n{0:#?}",
        error
    )]
    PreFlightError {
        url: Option<reqwest::Url>,
        headers: Option<HeaderMap>,
        error: Option<Box<GraphFailure>>,
        message: String,
    },

    #[error("{0:#?}", message)]
    Default {
        url: Option<reqwest::Url>,
        headers: Option<HeaderMap>,
        message: String,
    },

    #[error("{0:#?}")]
    ErrorMessage(#[from] ErrorMessage),

<<<<<<< HEAD
    #[error("Temporary Graph API Error")]
    TemporaryError,

    #[error("Parse Int error:\n{0:#?}")]
    ParseIntError(#[from] ParseIntError),
=======
    #[error("message: {0:#?}, response: {1:#?}", message, response)]
    SilentTokenAuth {
        message: String,
        response: http::Response<Result<serde_json::Value, ErrorMessage>>,
    },

    #[error("{0:#?}")]
    JsonWebToken(#[from] jsonwebtoken::errors::Error),
>>>>>>> 7aa756af
}

impl GraphFailure {
    pub fn error_kind(error_kind: io::ErrorKind, message: &str) -> Self {
        let e = io::Error::new(error_kind, message);
        GraphFailure::from(e)
    }

    pub fn internal(err: GraphRsError) -> GraphFailure {
        GraphFailure::GraphRsError(err)
    }

    pub fn not_found(msg: &str) -> GraphFailure {
        GraphFailure::error_kind(ErrorKind::NotFound, msg)
    }

    pub fn invalid(msg: &str) -> Self {
        GraphFailure::internal(GraphRsError::InvalidOrMissing { msg: msg.into() })
    }
}

impl Default for GraphFailure {
    fn default() -> Self {
        GraphFailure::Default {
            url: None,
            headers: None,
            message: "Unknown Error".into(),
        }
    }
}

impl From<ring::error::Unspecified> for GraphFailure {
    fn from(_: ring::error::Unspecified) -> Self {
        GraphFailure::CryptoError
    }
}

<<<<<<< HEAD
impl From<Box<dyn Error + Send + Sync>> for GraphFailure {
    fn from(value: Box<dyn Error + Send + Sync>) -> Self {
        value.into()
=======
impl From<AuthExecutionError> for GraphFailure {
    fn from(value: AuthExecutionError) -> Self {
        match value {
            AuthExecutionError::Authorization(authorization_failure) => match authorization_failure
            {
                AuthorizationFailure::RequiredValue { name, message } => {
                    GraphFailure::PreFlightError {
                        url: None,
                        headers: None,
                        error: None,
                        message: format!("name: {:#?}, message: {:#?}", name, message),
                    }
                }
                AuthorizationFailure::UrlParse(error) => GraphFailure::UrlParse(error),
                AuthorizationFailure::Uuid(error) => GraphFailure::PreFlightError {
                    url: None,
                    headers: None,
                    error: None,
                    message: format!(
                        "name: client_id, message: {:#?}, source: {:#?}",
                        "Client Id is not a valid Uuid",
                        error.to_string()
                    ),
                },
                AuthorizationFailure::Openssl(message) => GraphFailure::PreFlightError {
                    url: None,
                    headers: None,
                    error: None,
                    message,
                },
                AuthorizationFailure::SerdeJson(error) => GraphFailure::SerdeJson(error),
            },
            AuthExecutionError::Request(e) => GraphFailure::ReqwestError(e),
            AuthExecutionError::Http(e) => GraphFailure::HttpError(e),
            AuthExecutionError::SilentTokenAuth { message, response } => {
                GraphFailure::SilentTokenAuth { message, response }
            }
            AuthExecutionError::JsonWebToken(error) => GraphFailure::JsonWebToken(error),
        }
>>>>>>> 7aa756af
    }
}<|MERGE_RESOLUTION|>--- conflicted
+++ resolved
@@ -76,13 +76,12 @@
     #[error("{0:#?}")]
     ErrorMessage(#[from] ErrorMessage),
 
-<<<<<<< HEAD
     #[error("Temporary Graph API Error")]
     TemporaryError,
 
     #[error("Parse Int error:\n{0:#?}")]
     ParseIntError(#[from] ParseIntError),
-=======
+
     #[error("message: {0:#?}, response: {1:#?}", message, response)]
     SilentTokenAuth {
         message: String,
@@ -91,7 +90,6 @@
 
     #[error("{0:#?}")]
     JsonWebToken(#[from] jsonwebtoken::errors::Error),
->>>>>>> 7aa756af
 }
 
 impl GraphFailure {
@@ -129,11 +127,6 @@
     }
 }
 
-<<<<<<< HEAD
-impl From<Box<dyn Error + Send + Sync>> for GraphFailure {
-    fn from(value: Box<dyn Error + Send + Sync>) -> Self {
-        value.into()
-=======
 impl From<AuthExecutionError> for GraphFailure {
     fn from(value: AuthExecutionError) -> Self {
         match value {
@@ -173,6 +166,11 @@
             }
             AuthExecutionError::JsonWebToken(error) => GraphFailure::JsonWebToken(error),
         }
->>>>>>> 7aa756af
+    }
+}
+
+impl From<Box<dyn Error + Send + Sync>> for GraphFailure {
+    fn from(value: Box<dyn Error + Send + Sync>) -> Self {
+        value.into()
     }
 }