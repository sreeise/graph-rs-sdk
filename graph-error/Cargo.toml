[package]
name = "graph-error"
version = "0.0.1"
authors = ["sreeise"]
edition = "2018"
license = "MIT"
repository = "https://github.com/sreeise/graph-rs"
description = "Graph Api error types and handling for the graph-rs project"

[dependencies]
async-trait = "0.1"
base64 = "0.13"
futures = "0.3"
handlebars = "2.0.2"
hyper = "0.14"
reqwest = { version = "0.11", features = ["json", "blocking"] }
ring = "0.16.15"
serde = { version = "1", features = ["derive"] }
serde_json = "1"
serde_yaml = "0.8"
<<<<<<< HEAD
snafu = "0.5"
=======
thiserror = "1"
>>>>>>> 56220475
tokio = { version = "1", features = ["full"] }
url = "2"<|MERGE_RESOLUTION|>--- conflicted
+++ resolved
@@ -18,10 +18,6 @@
 serde = { version = "1", features = ["derive"] }
 serde_json = "1"
 serde_yaml = "0.8"
-<<<<<<< HEAD
-snafu = "0.5"
-=======
 thiserror = "1"
->>>>>>> 56220475
 tokio = { version = "1", features = ["full"] }
 url = "2"