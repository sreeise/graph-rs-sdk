--- conflicted
+++ resolved
@@ -8,23 +8,9 @@
 description = "Graph Api error types and handling for the graph-rs project"
 
 [dependencies]
-<<<<<<< HEAD
-reqwest = { version = "0.10", features = ["json", "blocking"] }
-serde = { version = "1.0.110", features = ["derive"] }
-serde_json = "^1.0"
-serde_yaml = "0.8.9"
-serde_derive = "^1.0"
-base64 = "0.10.1"
-url = "2.1.1"
-hyper = "0.12.33"
-thiserror = "1"
-tokio = { version = "0.2.21", features = ["full"] }
-ring = "0.16.15"
-=======
 async-trait = "0.1"
 base64 = "0.13"
 futures = "0.3"
->>>>>>> 4a3bc07f
 handlebars = "2.0.2"
 hyper = "0.14"
 reqwest = { version = "0.11", features = ["json", "blocking"] }
