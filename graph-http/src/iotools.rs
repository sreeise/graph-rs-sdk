--- conflicted
+++ resolved
@@ -7,10 +7,6 @@
 use std::sync::mpsc;
 use std::{fs, thread};
 use tokio::io::AsyncWriteExt;
-<<<<<<< HEAD
-=======
-// use tokio::fs
->>>>>>> 56220475
 
 pub struct IoTools;
 
