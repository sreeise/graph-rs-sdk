--- conflicted
+++ resolved
@@ -33,6 +33,7 @@
         err: Option<GraphFailure>,
         body: Option<BodyRead>,
     ) -> RequestHandler {
+        let service = inner.service.clone();
         let client_builder = inner.builder.clone();
         let mut original_headers = inner.headers.clone();
         original_headers.extend(request_components.headers.clone());
@@ -54,12 +55,8 @@
             request_components,
             error,
             body,
-<<<<<<< HEAD
-            client_builder: inner.builder,
-            service: inner.service.clone(),
-=======
             client_builder,
->>>>>>> 7aa756af
+            service,
         }
     }
 
@@ -236,22 +233,16 @@
 
     #[inline]
     pub async fn send(self) -> GraphResult<reqwest::Response> {
-<<<<<<< HEAD
         let mut service = self.service.clone();
-
-        let request_builder = self.build()?;
-        let request = request_builder.build();
+        let request_builder = self.build().await?;
+        let request = request_builder.build()?;
         service
             .ready()
             .await
             .map_err(GraphFailure::from)?
-            .call(request?)
+            .call(request)
             .await
             .map_err(GraphFailure::from)
-=======
-        let request_builder = self.build().await?;
-        request_builder.send().await.map_err(GraphFailure::from)
->>>>>>> 7aa756af
     }
 }
 
