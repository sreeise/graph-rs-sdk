[package]
name = "graph-http"
version = "0.2.4"
authors = ["sreeise"]
edition = "2021"
license = "MIT"
repository = "https://github.com/sreeise/graph-rs"
description = "Http client and utilities for the graph-rs project"

[dependencies]
async-stream = "0.3"
async-trait = "0.1.35"
bytes = { version = "1.4.0", features = ["serde"] }
futures = "0.3"
futures-core = "0.3"
futures-util = "0.3"
handlebars = "2.0.2"
http = "0.2.9"
parking_lot = "0.12.0"
percent-encoding = "2"
<<<<<<< HEAD
reqwest = { version = "0.11", default-features = false, features = ["multipart", "stream"] }
=======
reqwest = { version = "0.11", default-features=false, features = ["json", "gzip", "blocking", "stream", "multipart"] }

>>>>>>> c1ac11e8
serde = { version = "1", features = ["derive"] }
serde_json = "1"
serde_yaml = "0.8"
thiserror = "1"
tokio = { version = "1.25.0", features = ["full"] }
url = { version = "2", features = ["serde"] }

graph-error = { path = "../graph-error"  }
graph-core = { path = "../graph-core" }
<|MERGE_RESOLUTION|>--- conflicted
+++ resolved
@@ -18,12 +18,7 @@
 http = "0.2.9"
 parking_lot = "0.12.0"
 percent-encoding = "2"
-<<<<<<< HEAD
-reqwest = { version = "0.11", default-features = false, features = ["multipart", "stream"] }
-=======
 reqwest = { version = "0.11", default-features=false, features = ["json", "gzip", "blocking", "stream", "multipart"] }
-
->>>>>>> c1ac11e8
 serde = { version = "1", features = ["derive"] }
 serde_json = "1"
 serde_yaml = "0.8"
