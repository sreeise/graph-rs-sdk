--- conflicted
+++ resolved
@@ -33,13 +33,7 @@
 base64 = "0.13"
 futures = "0.3"
 handlebars = "2.0.2" # TODO: Update to 4
-<<<<<<< HEAD
-http = "0.2"
-reqwest = { version = "0.11", default-features = false, features = ["json", "gzip", "blocking", "stream", "multipart"] }
-=======
 reqwest = { version = "0.11", default-features=false, features = ["json", "gzip", "blocking", "stream","multipart"] }
-
->>>>>>> c1ac11e8
 serde = { version = "1", features = ["derive"] }
 serde_json = "1"
 serde_yaml = "0.9.19"
