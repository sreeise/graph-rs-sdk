use graph_core::resource::ResourceIdentity;
use graph_http::traits::ResponseExt;
use graph_rs_sdk::header::{HeaderValue, CONTENT_TYPE};
use graph_rs_sdk::http::FileConfig;
use std::ffi::OsStr;
use std::thread;
use std::time::Duration;
use test_tools::oauth_request::ASYNC_THROTTLE_MUTEX;
use test_tools::oauth_request::{Environment, OAuthTestClient};
use test_tools::support::cleanup::AsyncCleanUp;

#[tokio::test]
async fn list_get_notebooks_and_sections() {
    if Environment::is_appveyor() || Environment::is_local() {
        return;
    }

    let _lock = ASYNC_THROTTLE_MUTEX.lock().await;
    if let Some((id, client)) = OAuthTestClient::graph_by_rid_async(ResourceIdentity::Onenote).await
    {
        let notebooks = client
            .user(id.as_str())
            .onenote()
            .notebooks()
            .list_notebooks()
            .send()
            .await;

        if let Ok(response) = notebooks {
            let body: serde_json::Value = response.json().await.unwrap();
            let vec = body["value"].as_array().unwrap();

            let mut found_test_notebook = false;
            let mut notebook_id = String::new();
            for value in vec.iter() {
                if value["displayName"].as_str().unwrap().eq("TestNotebook") {
                    found_test_notebook = true;
                    notebook_id.push_str(value["id"].as_str().unwrap());
                }
            }

            assert!(found_test_notebook);
            let get_notebook = client
                .user(id.as_str())
                .onenote()
                .notebook(notebook_id.as_str())
                .get_notebooks()
                .send()
                .await;

            if let Ok(notebook_response) = get_notebook {
                let body: serde_json::Value = notebook_response.json().await.unwrap();
                assert_eq!("TestNotebook", body["displayName"].as_str().unwrap());
            } else if let Err(e) = get_notebook {
                panic!("Request error. Method: onenote notebooks get. Error: {e:#?}");
            }

            let result = client
                .user(id.as_str())
                .onenote()
                .notebook(notebook_id.as_str())
                .sections()
                .list_sections()
                .send()
                .await;

            if let Ok(response) = result {
                let body: serde_json::Value = response.json().await.unwrap();
                let vec = body["value"].as_array().unwrap();
                let section_name = vec[0]["displayName"].as_str().unwrap();
                assert_eq!("TestSection", section_name);
            } else if let Err(e) = result {
                panic!("Request error. Method: onenote notebooks list sections. Error: {e:#?}");
            }
        } else if let Err(e) = notebooks {
            panic!("Request error. Method: onenote notebooks list. Error: {e:#?}");
        }
    }
}

#[tokio::test]
async fn create_delete_page_from_file() {
<<<<<<< HEAD
    if Environment::is_appveyor() || Environment::is_local() {
=======
    if Environment::is_appveyor() || Environment::is_github() {
>>>>>>> e6d43282
        return;
    }

    let _lock = ASYNC_THROTTLE_MUTEX.lock().await;
    if let Some((id, client)) = OAuthTestClient::graph_by_rid_async(ResourceIdentity::Onenote).await
    {
        let res = client
            .user(&id)
            .onenote()
            .pages()
            .create_pages(&FileConfig::new("./test_files/one_note_page.html"))
            .header(CONTENT_TYPE, HeaderValue::from_static("text/html"))
            .send()
            .await;

        if let Ok(response) = res {
            assert!(response.status().is_success());
            let body: serde_json::Value = response.json().await.unwrap();
            let page_id = body["id"].as_str().unwrap();

            thread::sleep(Duration::from_secs(3));
            let delete_res = client
                .user(&id)
                .onenote()
                .page(page_id)
                .delete_pages()
                .send()
                .await
                .unwrap();

            assert!(delete_res.status().is_success());
        } else if let Err(e) = res {
            panic!("Request error. Method onenote create page. Error: {e:#?}");
        }
    }
}

#[tokio::test]
async fn download_page() {
<<<<<<< HEAD
    if Environment::is_appveyor() || Environment::is_local() {
=======
    if Environment::is_appveyor() || Environment::is_github() {
>>>>>>> e6d43282
        return;
    }

    let _lock = ASYNC_THROTTLE_MUTEX.lock().await;
    if let Some((user_id, client)) =
        OAuthTestClient::graph_by_rid_async(ResourceIdentity::Onenote).await
    {
        let file_location = "./test_files/downloaded_page.html";
        let mut clean_up = AsyncCleanUp::new_remove_existing(file_location);
        clean_up.rm_files(file_location.into());

        let res = client
            .user(&user_id)
            .onenote()
            .pages()
            .create_pages(&FileConfig::new("./test_files/one_note_page.html"))
            .header(CONTENT_TYPE, HeaderValue::from_static("text/html"))
            .send()
            .await;

        if let Ok(response) = res {
            assert!(response.status().is_success());
            let body: serde_json::Value = response.json().await.unwrap();
            let page_id = body["id"].as_str().unwrap();

            thread::sleep(Duration::from_secs(3));
            let response = client
                .user(&user_id)
                .onenote()
                .page(page_id)
                .get_pages_content()
                .send()
                .await
                .unwrap();

            let response2 = response
                .download(
                    &FileConfig::new("./test_files").file_name(OsStr::new("downloaded_page.html")),
                )
                .await
                .unwrap();

            assert!(response2.status().is_success());
            let path_buf = response2.into_body();
            assert!(path_buf.exists());

            let response = client
                .user(&user_id)
                .onenote()
                .page(page_id)
                .delete_pages()
                .send()
                .await
                .expect("onenote delete pages from page id");

            assert!(response.status().is_success());
        } else if let Err(e) = res {
            panic!("Request error. Method onenote create page (download page test) | 01 get content -> download page. Error: {e:#?}");
        }
    }
}<|MERGE_RESOLUTION|>--- conflicted
+++ resolved
@@ -80,11 +80,7 @@
 
 #[tokio::test]
 async fn create_delete_page_from_file() {
-<<<<<<< HEAD
-    if Environment::is_appveyor() || Environment::is_local() {
-=======
     if Environment::is_appveyor() || Environment::is_github() {
->>>>>>> e6d43282
         return;
     }
 
@@ -124,11 +120,7 @@
 
 #[tokio::test]
 async fn download_page() {
-<<<<<<< HEAD
-    if Environment::is_appveyor() || Environment::is_local() {
-=======
     if Environment::is_appveyor() || Environment::is_github() {
->>>>>>> e6d43282
         return;
     }
 
