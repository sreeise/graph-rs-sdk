--- conflicted
+++ resolved
@@ -83,11 +83,7 @@
             assert!(body["id"].as_str().is_some());
             let item_id = body["id"].as_str().unwrap();
 
-<<<<<<< HEAD
-            thread::sleep(Duration::from_secs(4));
-=======
             thread::sleep(Duration::from_secs(5));
->>>>>>> eab0441a
 
             let response = get_file_content(id.as_str(), item_id, &client).unwrap();
             assert!(response.status().is_success());
