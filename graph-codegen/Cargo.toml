[package]
name = "graph-codegen"
version = "0.0.1"
authors = ["sreeise"]
edition = "2021"
license = "MIT"
repository = "https://github.com/sreeise/graph-rs"
description = "Microsoft Graph Api Client - Codegen"
publish = false

[dependencies]
anyhow = "1.0.69"
bytes = "1"
derive_builder = "0.12.0"
from_as = "0.1"
Inflector = "0.11.4"
lazy_static = "1.4.0"
rayon = "1.5.0"
regex = "1"
<<<<<<< HEAD
reqwest = { version = "0.11", default-features = false }
=======
reqwest = { version = "0.11", default-features=false, features = ["json", "gzip", "blocking", "stream"] }
>>>>>>> c1ac11e8
serde = { version = "1", features = ["derive", "rc"] }
serde_json = "1"
serde_yaml = "0.9.17"
strum = { version = "0.21", features = ["derive"] }
either = { version = "1.6.1", features = ["serde"] }
handlebars = "2.0.2"

graph-http = { path = "../graph-http" }
graph-core = { path = "../graph-core" }
graph-error = { path = "../graph-error" }
<|MERGE_RESOLUTION|>--- conflicted
+++ resolved
@@ -17,11 +17,7 @@
 lazy_static = "1.4.0"
 rayon = "1.5.0"
 regex = "1"
-<<<<<<< HEAD
-reqwest = { version = "0.11", default-features = false }
-=======
 reqwest = { version = "0.11", default-features=false, features = ["json", "gzip", "blocking", "stream"] }
->>>>>>> c1ac11e8
 serde = { version = "1", features = ["derive", "rc"] }
 serde_json = "1"
 serde_yaml = "0.9.17"
